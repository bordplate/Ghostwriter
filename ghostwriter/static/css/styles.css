@import "https://fonts.googleapis.com/css?family=Poppins:300,400,500,600,700";

/* ---------------------------------------------------
    GENERAL STYLES
----------------------------------------------------- */

body {
  font-family: 'Poppins', sans-serif;
  background: #fafafa;
}

p {
  font-family: 'Poppins', sans-serif;
  font-size: 1.1em;
  font-weight: 300;
  line-height: 1.7em;
  color: #999;
  margin-top: 20px;
  margin-bottom: 20px;
}

a, a:hover, a:focus {
  color: inherit;
  text-decoration: none;
  transition: all 0.3s;
}

i {
    margin-right: 5px;
}

hr {
  width: 70%;
}

form.newitem {
  width: 50%;
  margin-left: 25%;
}

form.filterform {
  width: 35%;
  margin-left: 32.5%;
}

h3 {
  padding-top: 20px;
}

h6 {
  padding-top: 20px;
}

/* ---------------------------------------------------
    FILE UPLOAD STYLES
----------------------------------------------------- */

input[type="file"] {
  position: absolute;
  left: 0;
  opacity: 0;
  top: 0;
  bottom: 0;
  width: 100%;
}

.csvdiv {
  position: absolute;
  left: 0;
  top: 0;
  bottom: 0;
  width: 100%;
  display: flex;
  align-items: center;
  justify-content: center;
  background: #ccc;
  border: 3px dotted #bebebe;
  border-radius: 10px;
}

.csvlabel {
  display: inline-block;
  position: relative;
  height: 100px;
  width: 400px;
}

.csvdiv.dragover {
  background-color: #aaa;
}

/* ---------------------------------------------------
    AVATAR STYLES
----------------------------------------------------- */

.avatar {
<<<<<<< HEAD
  width: 200px;
  height: 200px;
  border-radius: 50%;
  border-style: solid;
  border-width: 1px;
  box-shadow: 0 4px 8px 0 rgba(0, 0, 0, 0.2), 0 6px 20px 0 rgba(0, 0, 0, 0.19);
=======
    width: 200px;
    height: 200px;
    border-radius: 50%;
    border-style: solid;
    border-width: 1px;
    box-shadow: 0 4px 8px 0 rgba(0, 0, 0, 0.2), 0 6px 20px 0 rgba(0, 0, 0, 0.19);
    
    position:relative;
    display:inline-block;
}

.notify-badge{
    position: absolute;
    right: 20px;
    padding: 6px 8px;
    z-index: 1;
>>>>>>> 74da0ab6
}

.avatar_note {
  width: 70%;
  height: 100%;
  border-radius: 50%;
  border-style: solid;
  border-width: 1px;
  box-shadow: 0 4px 8px 0 rgba(0, 0, 0, 0.2), 0 6px 20px 0 rgba(0, 0, 0, 0.19);
}

/* ---------------------------------------------------
    NAVBAR STYLES
----------------------------------------------------- */

.navbar {
  padding: 15px 10px;
  background: #fff;
  border: none;
  border-radius: 0;
  margin-bottom: 40px;
  box-shadow: 1px 1px 3px rgba(0, 0, 0, 0.1);
}

.navbar-btn {
  box-shadow: none;
  outline: none !important;
  border: none;
}

.line {
  width: 100%;
  height: 1px;
  border-bottom: 1px dashed #ddd;
  margin: 40px 0;
}

<<<<<<< HEAD
.avatar-sm[aria-expanded="true"] {
  background-color: rgba(0, 0, 0, 0) !important;
}

.avatar-sm:hover {
  background-color: rgba(0, 0, 0, 0) !important;
=======
.breadcrumb > .active {
    background-color: #e9ecef;
    color: #7386D5;
}

.breadcrumb li {
    display: inline;
    max-width: 125px;
    white-space: nowrap;
    overflow: hidden;
    text-overflow: ellipsis;
}

.breadcrumb a {
    background-color: #e9ecef;
    color: #51b071;
    text-decoration: underline;
>>>>>>> 74da0ab6
}

/* ---------------------------------------------------
    SIDEBAR STYLES
----------------------------------------------------- */

.sideheader {
  margin-top: 0px;
  margin-bottom: 5px;
  margin-left: 20px;
  margin-right: 20px;
  font-weight: 500;
  text-align: center;
}

.search {
  position: relative;
  color: #aaa;
  font-size: 16px;
  padding-bottom: 10px;
}

.search input {
  width: 80%;
  height: 32px;
  background: #fcfcfc;
  border: 1px solid #aaa;
  border-radius: 5px;
  box-shadow: 0 0 3px #ccc, 0 10px 15px #ebebeb inset;
}

.search input {
  text-indent: 45px;
}

.search .fa-search {
  position: absolute;
  top: 10px;
  left: 12.5%;
}

.wrapper {
  display: flex;
  width: 100%;
  align-items: stretch;
  perspective: 2500px;
  text-align: center;
}

#sidebar {
  min-width: 250px;
  max-width: 250px;
  background: #2B2C66;
  color: #fff;
  transition: all 0.25s;
  transform-origin: bottom left;
}

#sidebar.active {
  margin-left: -250px;
}

#sidebar .sidebar-header {
  padding: 10px;
  background: #2B2C66;
}

#sidebar .sidebar-header p {
  margin: 0px;
}

#sidebar ul.components {
  padding: 10px 0;
  border-bottom: 1px solid #47748b;
  font-weight: 100;
}

#sidebar ul p {
  color: #fff;
  padding: 10px;
}

#sidebar ul li a {
  padding: 10px;
  font-size: 1.1em;
  display: block;
}

#sidebar ul li a:hover {
  color: #7386D5;
  background: #fff;
}

<<<<<<< HEAD
#sidebar ul li.active > a, a[aria-expanded="true"] {
  color: #fff;
  background: #51B071;
=======
#sidebar ul li.active > #sidebar a, #sidebar a[aria-expanded="true"] {
    color: #fff;
    background: #51B071;
>>>>>>> 74da0ab6
}

#sidebar form {
  width: 100%;
  margin: 0;
}

a[data-toggle="collapse"] {
  position: relative;
}

.dropdown-toggle[aria-expanded="true"]:after {
  transform: rotate(180deg);
}

.dropdown-toggle:after {
  display: block;
  position: absolute;
  top: 50%;
  right: 20px;
  transform: translateY(-50%);
  transform-origin: 50% 25% 0;
  transition: 0.2s;
}

ul ul a {
  font-size: 0.9em !important;
  padding-left: 30px !important;
  background: #6d7fcc;
}

ul.CTAs {
  padding: 20px;
}

ul.CTAs a {
  text-align: center;
  font-size: 0.9em !important;
  display: block;
  border-radius: 5px;
  margin-bottom: 5px;
}

a.download {
  background: #fff;
  color: #7386D5;
}

a.article, a.article:hover {
  background: #6d7fcc !important;
  color: #fff !important;
}

/* ---------------------------------------------------
    CONTENT STYLES
----------------------------------------------------- */

#content {
  width: 100%;
  min-height: 100vh;
  transition: all 0.3s;
  text-align: center;
}

#page-content {
  margin: 20px;
}

#sidebarCollapse {
  width: 40px;
  height: 40px;
  background-color: rgba(255, 255, 255, 0);
  cursor: pointer;
}

#sidebarCollapse span {
  width: 80%;
  height: 2px;
  margin: 0 auto;
  display: block;
  background: #555;
  transition: all 0.4s cubic-bezier(0.810, -0.330, 0.345, 1.375);
  transition-delay: 0.05s;
}

#sidebarCollapse span:first-of-type {
  transform: rotate(45deg) translate(2px, 2px);
}

#sidebarCollapse span:nth-of-type(2) {
  opacity: 0;
}

#sidebarCollapse span:last-of-type {
  transform: rotate(-45deg) translate(1px, -1px);
}

#sidebarCollapse.active span {
  transform: none;
  opacity: 1;
  margin: 5px auto;
}

h1 {
  width: 100%;
  height: 125px;
  display: inline-block;
  background-color: #2B2C66;
  margin-top: 0;
  margin-bottom: 0;
}

.h1content {
  text-align: center;
  color: white;
  font-family: 'Trebuchet MS', 'Lucida Sans Unicode', 'Lucida Grande', 'Lucida Sans', Arial, sans-serif;
  font-size: 2.5em;
}

h2 {
  font-weight: 900;
  text-align: center;
  color: #51B071;
  font-family: 'Trebuchet MS', 'Lucida Sans Unicode', 'Lucida Grande', 'Lucida Sans', Arial, sans-serif;
  font-size: 2.5em
}

footer {
  position: absolute;
  bottom: 0;
  width: 100%;
  height: 125px;
  background-color: #51B071;
  text-align: center;
  color: white;
  font-family: 'Trebuchet MS', 'Lucida Sans Unicode', 'Lucida Grande', 'Lucida Sans', Arial, sans-serif;
  font-size: 1em
}

.center {
  display: block;
  margin-left: auto;
  margin-right: auto;
  width: 50%;
}

.content {
  text-align: center;
  margin: auto;
  font-size: 20px;
  position: relative;
}

.centerdiv {
  position: fixed;
  top: 50%;
  left: 50%;
  transform: translate(-50%, -50%);
}

p.severity-box {
  color: white;
  border-style: solid;
  border-color: black;
  border-width: 1px;
  text-align: center;
}

p.severity-box.critical {
  background-color: #7030A0;
}

p.severity-box.high {
  background-color: #FF7E79;
}

p.severity-box.medium {
  background-color: #F4B083;
}

p.severity-box.low {
  background-color: #A8D08D;
}

p.severity-box.info {
  background-color: #8EAADB;
}

.critical {
  color: #7030A0;
  font-weight: 900;
}

.high {
  color: #FF7E79;
  font-weight: 900;
}

.medium {
  color: #F4B083;
  font-weight: 900;
}

.low {
  color: #A8D08D;
  font-weight: 900;
}

.info {
  color: #8EAADB;
  font-weight: 900;
}

.neutral {
    color: #7a7a7a;
    font-weight: 900;
}

.critical-background {
    background-color: #7030A0;
    font-weight: 900;
}

.high-background{
    background-color: #FF7E79;
    font-weight: 900;
}

.medium-background {
    background-color: #F4B083;
    font-weight: 900;
}

.low-background {
    background-color: #A8D08D;
    font-weight: 900;
}

.info-background {
    background-color: #8EAADB;
    font-weight: 900;
}

/* ---------------------------------------------------
    GENERAL BUTTON STYLES
----------------------------------------------------- */

.button {
  background-color: #51B071; /* Green */
  border: none;
  border-radius: 4px;
  color: white;
  padding: 15px 32px;
  text-align: center;
  text-decoration: none;
  display: inline-block;
  font-size: 16px;
  font-family: 'Trebuchet MS', 'Lucida Sans Unicode', 'Lucida Grande', 'Lucida Sans', Arial, sans-serif;
  -webkit-transition-duration: 0.4s; /* Safari */
  transition-duration: 0.4s;
}

.button:hover {
  background-color: #2B2C66;
  color: white;
}

.delete:hover {
  background-color: red;
  color: white;
}

.disabled {
  opacity: 0.6;
  cursor: not-allowed;
}

.button span {
  cursor: pointer;
  display: inline-block;
  position: relative;
  transition: 0.2s;
}

.button span:after {
  content: '\00bb';
  position: absolute;
  opacity: 0;
  top: 0;
  right: -20px;
  transition: 0.2s;
}

.button:hover span {
  padding-right: 25px;
}

.button:hover span:after {
  opacity: 1;
  right: 0;
}

.btn-primary {
  background-color: #51B071;
  border-color: #51B071;
}

.btn-primary:hover {
  background-color: #2B2C66;
  border-color: #2B2C66;
  color: white;
}

/* ---------------------------------------------------
    TABLE STYLES
----------------------------------------------------- */

table {
  table-layout: auto;
  border-collapse: collapse;
  width: 100%;
  overflow-x: auto;
  margin-top: 40px;
  margin-bottom: 40px;
}

.smallCell {
  width: 1px;
  white-space: nowrap;
}

table .clickable {
  text-decoration: underline dotted #51B071;
}

p .clickable {
  text-decoration: underline wavy #51B071;
}

th {
  background-color: #2B2C66;
  color: white;
}

th:first-child {
  -webkit-border-top-left-radius: 5px;
  -moz-border-radius-topleft: 5px;
  border-top-left-radius: 5px;
  -webkit-border-bottom-left-radius: 5px;
  -moz-border-radius-bottomleft: 5px;
  border-bottom-left-radius: 5px;
}

th:last-child {
  -webkit-border-top-right-radius: 5px;
  -moz-border-radius-topright: 5px;
  border-top-right-radius: 5px;
  -webkit-border-bottom-right-radius: 5px;
  -moz-border-radius-bottomright: 5px;
  border-bottom-right-radius: 5px;
}

.form_th {
  background-color: #fafafa;
  color: black;
}

.form_th:hover {
  background-color: #fafafa;
}

th, td {
  padding: 8px;
  text-align: center;
  border-bottom: 1px solid #ddd;
  font-size: 10pt;
  word-wrap: break-word;
}

tr:hover {
  background-color: #f5f5f5;
}

.collapsiblecontent, .hidden-table:hover {
  background-color: #f1f1f1;
}

.hidden-table:hover {
  background-color: #fafafa;
}

.healthy {
  color: #A8D08D !important;
  font-weight: bold;
  text-align: center;
}

.burned {
  color: #FF7E79;
  font-weight: bold;
  text-align: center;
}

/* ---------------------------------------------------
    TABLE STYLES FOR TABLESORTER
----------------------------------------------------- */

thead th {
  background-repeat: no-repeat;
  background-position: right center;
}

thead th.none {
  padding-right: 10px;
  background-image: url(data:img/gif;base64,R0lGODlhFQAJAIAAAP///////yH5BAEAAAEALAAAAAAVAAkAAAIXjI+AywnaYnhUMoqt3gZXPmVg94yJVQAAOw==);
}

thead th.up {
  padding-right: 10px;
  background-image: url(data:image/gif;base64,R0lGODlhFQAEAIAAAP///////yH5BAEAAAEALAAAAAAVAAQAAAINjI8Bya2wnINUMopZAQA7);
}

thead th.down {
  padding-right: 10px;
  background-image: url(data:image/gif;base64,R0lGODlhFQAEAIAAAP///////yH5BAEAAAEALAAAAAAVAAQAAAINjB+gC+jP2ptn0WskLQA7);
}

/* ---------------------------------------------------
    CONTEXTUAL ROW STYLES
----------------------------------------------------- */

.contextual-row {
  float: left;
  margin-top: 10px;
  margin-bottom: 10px;
  width: 100%;
}

.contextual-row-left {
  float: left;
}

.contextual-row-right {
  float: right;
}

/* ---------------------------------------------------
    DROPDOWN MENU STYLES
----------------------------------------------------- */

.dropbtn {
  padding: 0px;
  font-size: 15px;
  cursor: pointer;
  background-color: #fafafa;
  border: none;
}

.dropbtn-info {
  background-color: #2B2C66;
  color: white;
}

.dropdown {
  position: relative;
  display: inline-block;
}

.dropdown-right {
    position: relative;
    display: inline-block;
}

.dropdown-content {
  border-radius: 5px;
  display: none;
  position: absolute;
  background-color: #f1f1f1;
  min-width: 160px;
  overflow: auto;
  box-shadow: 0px 8px 16px 0px rgba(0, 0, 0, 0.2);
  z-index: 100;
}

.dropdown-content-info {
  min-width: 260px;
}

.dropdown-content a {
  color: black;
  font-size: 12px;
  padding: 8px 10px;
  text-align: left;
  text-decoration: none;
  display: block;;
}

.dropdown a:hover {
  background-color: #6d7fcc;
}

.dropdown:hover .dropdown-content {
  display: block;
  left: auto;
  right: 0px
}

.dropdown-right:hover .dropdown-content {display: block;}

/* ---------------------------------------------------
    COLLAPSIBLE SECTION STYLES
----------------------------------------------------- */

.show {
  display: block;
}

.collapsible {
  border-radius: 5px;
  background-color: #2B2C66;
  border: none;
  border-bottom: 1px solid;
  border-color: #f5f5f5;
  color: white;
  cursor: pointer;
  padding: 18px;
  width: 100%;
  text-align: left;
  outline: none;
  font-size: 15px;
  position: relative;
}

.collapsible:after {
  content: "\002B";
  color: white;
  font-weight: bold;
  float: right;
  margin-left: 5px;
}

.collapsible.active:after {
  content: "\2212";
}

.collapsiblecontent {
  border-radius: 5px;
  padding: 0 18px;
  max-height: 0;
  overflow: hidden;
  transition: max-height 0.2s ease-out;
  background-color: #f1f1f1;
}

.collapsiblecontent_inner {
  margin-top: 40px;
  margin-bottom: 100px;
}

.commentbody {
  margin: 0 auto;
  max-width: 800px;
  padding: 0 20px;
}

.myaccordion {
    max-width: 100%;
    margin: 50px auto;
    box-shadow: 0 0 1px rgba(0,0,0,0.1);
}

.myaccordion .card,
.myaccordion .card:last-child .card-header {
    border: none;
}

.myaccordion .card {
    padding: 0 0 0 0;
    border-radius: 5px;
    overflow: hidden;
    background-color: #f1f1f1;
}

.myaccordion .card td {
    text-align: center;
}

.myaccordion .card-header {
    background: transparent;
    border-radius: 5px;
    background-color: #2B2C66;
    border: none;
    border-bottom: 1px solid;
    border-color: #f5f5f5;
    color: white;
    cursor: pointer;
    padding: 18px;
    text-align: left;
    outline: none;
    font-size: 15px;
    position: relative;
}

.myaccordion .fa-stack {
    font-size: 18px;
}

.myaccordion span {
    font-size: 14px;
}

.myaccordion .btn {
    font-weight: bold;
    color: white;
    padding: 0;
}

.myaccordion .btn-link:hover,
.myaccordion .btn-link:focus {
    text-decoration: none;
}

.myaccordion .card-header:hover,
.card-header[aria-expanded=true] {
    background-color: #51B071;
}

.myaccordion p {
    font-size: 18px;
}

.card-header:after {
    content: "\002B";
    color: white;
    font-weight: bold;
    float: right;
    margin-left: 5px;
}
.card-header[aria-expanded=true]:after {
    content: "\2212";
}

/* ---------------------------------------------------
    NOTE STYLES
----------------------------------------------------- */

.container {
  width: 70%;
  border: 2px solid #dedede;
  background-color: #f1f1f1;
  border-radius: 5px;
  padding: 10px;
  margin: 0 auto;
  text-align: left;
  word-wrap: break-word;
}

.darker {
  border-color: #ccc;
  background-color: #ddd;
}

.container::after {
  content: "";
  clear: both;
  display: table;
}

.container img {
  float: left;
  max-width: 60px;
  max-height: 60px;
  width: 100%;
  margin-right: 20px;
  border-radius: 10%;
}

.container .dropdown {
  float: left;
}

.container .dropdown.right {
  float: right;
}

.container img.right {
  float: right;
  margin-left: 20px;
  margin-right: 0;
}

.time-right {
  float: right;
  color: #aaa;
}

.time-left {
  float: left;
  color: #999;
}

/* ---------------------------------------------------
    NOTIFICATIONS
----------------------------------------------------- */

.fade {
    opacity: 0;
    -webkit-transition: opacity 0.5s linear !important;
    -moz-transition: opacity 0.5s linear !important;
    -ms-transition: opacity 0.5s linear !important;
    -o-transition: opacity 0.5s linear !important;
    transition: opacity 0.5s linear !important;
}

.badge {
    margin-left: 5px;
}

/* ---------------------------------------------------
    MEDIAQUERIES
----------------------------------------------------- */

@media (max-width: 768px) {
  #sidebar {
    margin-left: -250px;
    transform: rotateY(90deg);
  }

  #sidebar.active {
    margin-left: 0;
    transform: none;
  }

  #sidebarCollapse span:first-of-type,
  #sidebarCollapse span:nth-of-type(2),
  #sidebarCollapse.active span:last-of-type {
    transform: none;
    opacity: 1;
    margin: 5px auto;
  }

  #sidebarCollapse span {
    margin: 0 auto;
  }

  #sidebarCollapse span:first-of-type {
    transform: rotate(45deg) translate(2px, 2px);
  }

  #sidebarCollapse span:nth-of-type(2) {
    opacity: 0;
  }

  #sidebarCollapse span:last-of-type {
    transform: rotate(-45deg) translate(1px, -1px);
  }

}

/* ---------------------------------------------------
    DASHBOARD STYLES
----------------------------------------------------- */

*,
*::before,
*::after {
  box-sizing: border-box;
}

.admin {
  --spacing: 1rem;
  display: flex;
  flex-wrap: wrap;
  /* display: grid; */
  /* height: 100vh; */
  grid-template-rows: 70px 1fr 70px;
  grid-template-columns: 250px 1fr;
  grid-template-areas: "header header" "nav    main" "footer footer";
}

.admin__main {
  flex: 1;
  grid-area: main;
  overflow-y: auto;
  overflow-x: hidden;
  -webkit-overflow-scrolling: touch;
}

@media screen and (min-width: 48rem) {
  .admin {
    --spacing: 2rem;
  }
}

.dashboard {
  --column-count: 2;
  display: flex;
  flex-wrap: wrap;
  margin: 0 calc(var(--spacing) * -0.5);
  display: grid;
  grid-template-columns: repeat(var(--column-count), 1fr);
  grid-gap: var(--spacing);
}

.dashboard__item {
  flex: 1 1 50%;
  grid-column-end: span 2;
  padding: calc(var(--spacing) / 2);
}

.dashboard__item--full {
  flex-basis: 100%;
  grid-column: 1 / -1;
}

.dashboard__item--col {
  flex-basis: calc(100% / var(--column-count));
  grid-column-end: span 1;
}

@media screen and (min-width: 48rem) {
  .dashboard {
    --column-count: 4;
  }
}

@supports (display: grid) {
  .dashboard {
    margin: 0;
  }

  .dashboard__item {
    padding: 0;
  }
}

img {
  max-width: 100%;
  height: auto;
}

#administrativeAccordion .card-header {
  text-align: left !important;
}

.card-header > h2 {
  float: left !important;
}<|MERGE_RESOLUTION|>--- conflicted
+++ resolved
@@ -94,31 +94,12 @@
 ----------------------------------------------------- */
 
 .avatar {
-<<<<<<< HEAD
   width: 200px;
   height: 200px;
   border-radius: 50%;
   border-style: solid;
   border-width: 1px;
   box-shadow: 0 4px 8px 0 rgba(0, 0, 0, 0.2), 0 6px 20px 0 rgba(0, 0, 0, 0.19);
-=======
-    width: 200px;
-    height: 200px;
-    border-radius: 50%;
-    border-style: solid;
-    border-width: 1px;
-    box-shadow: 0 4px 8px 0 rgba(0, 0, 0, 0.2), 0 6px 20px 0 rgba(0, 0, 0, 0.19);
-    
-    position:relative;
-    display:inline-block;
-}
-
-.notify-badge{
-    position: absolute;
-    right: 20px;
-    padding: 6px 8px;
-    z-index: 1;
->>>>>>> 74da0ab6
 }
 
 .avatar_note {
@@ -156,32 +137,12 @@
   margin: 40px 0;
 }
 
-<<<<<<< HEAD
 .avatar-sm[aria-expanded="true"] {
   background-color: rgba(0, 0, 0, 0) !important;
 }
 
 .avatar-sm:hover {
   background-color: rgba(0, 0, 0, 0) !important;
-=======
-.breadcrumb > .active {
-    background-color: #e9ecef;
-    color: #7386D5;
-}
-
-.breadcrumb li {
-    display: inline;
-    max-width: 125px;
-    white-space: nowrap;
-    overflow: hidden;
-    text-overflow: ellipsis;
-}
-
-.breadcrumb a {
-    background-color: #e9ecef;
-    color: #51b071;
-    text-decoration: underline;
->>>>>>> 74da0ab6
 }
 
 /* ---------------------------------------------------
@@ -275,15 +236,9 @@
   background: #fff;
 }
 
-<<<<<<< HEAD
 #sidebar ul li.active > a, a[aria-expanded="true"] {
   color: #fff;
   background: #51B071;
-=======
-#sidebar ul li.active > #sidebar a, #sidebar a[aria-expanded="true"] {
-    color: #fff;
-    background: #51B071;
->>>>>>> 74da0ab6
 }
 
 #sidebar form {
