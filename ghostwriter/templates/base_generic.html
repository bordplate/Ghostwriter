--- conflicted
+++ resolved
@@ -37,7 +37,6 @@
         <div class="wrapper">
             <!-- Sidebar Holder -->
             {% if user.is_authenticated %}
-<<<<<<< HEAD
             <nav id="sidebar">
                 <!-- Rolodex Section -->
                 <ul class="list-unstyled components">
@@ -62,48 +61,11 @@
                         </ul>
                     </li>
                 </ul>
-=======
-                <nav id="sidebar">
-                    <!-- Sidebar Top Section -->
-                    <a href="{% url 'home:dashboard' %}">
-                        <div class="sidebar-header">
-                            <h3><img src="{% static 'images/font_ghost.png' %}" alt="SpecterOps" style="width:10%"> Ghostwriter</h3>
-                        </div>
-                    </a>
-
-                    <!-- Rolodex Section -->
-                    <ul class="list-unstyled components">
-                        <p class="sideheader"><i class="fas fa-address-card"></i> Clients & Projects</p>
-
-                        <!-- Search Section -->
-                        <div class="search">
-                            <form action="{% url 'rolodex:clients' %}" method="GET">
-                                <span class="fa fa-search"></span>
-                                <input type="text" name="client_search" placeholder="Search clients">
-                                <input type="submit" style="display: none" />
-                            </form>
-                        </div>
-
-                        <!-- Menu Section -->
-                        <li>
-                            <a href="#clientSubmenu" data-toggle="collapse" aria-expanded="false" class="dropdown-toggle" data-target="#clientSubmenu">
-                                Clients
-                                <div class="expand_caret caret"></div>
-                            </a>
-                            <ul class="collapse list-unstyled" id="clientSubmenu">
-                                <li><a href="{% url 'rolodex:clients' %}">Client List</a></li>
-                                <li><a href="{% url 'rolodex:client_create' %}">Add New Client</a></li>
-                            </ul>
-                        </li>
-                        <li><a href="{% url 'rolodex:projects' %}">Projects List</a></li>
-                    </ul>
->>>>>>> 74da0ab6
 
                     <!-- Ghostwriter Section -->
                     <ul class="list-unstyled components">
                         <p class="sideheader"><i class="fas fa-pencil-alt"></i> Findings & Reports</p>
 
-<<<<<<< HEAD
                     <!-- Menu Section -->
                     <li>
                         <a href="#findingsSubmenu" data-toggle="collapse" aria-expanded="false" class="dropdown-toggle">Findings</a>
@@ -119,38 +81,11 @@
                         </ul>
                     </li>
                 </ul>
-=======
-                        <!-- Search Section -->
-                        <div class="search">
-                            <form action="{% url 'reporting:findings' %}" method="GET">
-                                <span class="fa fa-search"></span>
-                                <input type="text" name="finding_search" placeholder="Search findings">
-                                <input type="submit" style="display: none" />
-                            </form>
-                        </div>
-
-                        <!-- Menu Section -->
-                        <li>
-                            <a href="#findingsSubmenu" data-toggle="collapse" aria-expanded="false" class="dropdown-toggle">Findings</a>
-                            <ul class="collapse list-unstyled" id="findingsSubmenu">
-                                <li><a href="{% url 'reporting:findings' %}">Finding Library</a></li>
-                                <li><a href="{% url 'reporting:finding_create' %}">Add New Finding</a></li>
-                                <li><a href="{% url 'reporting:import_findings' %}">Upload Bulk Findings</a></li>
-                            </ul>
-                            <a href="#reportSubmenu" data-toggle="collapse" aria-expanded="false" class="dropdown-toggle">Reports</a>
-                            <ul class="collapse list-unstyled" id="reportSubmenu">
-                                <li><a href="{% url 'reporting:reports' %}">Report Library</a></li>
-                                <li><a href="{% url 'reporting:archived_reports' %}">Archived Report Bundles</a></li>
-                            </ul>
-                        </li>
-                    </ul>
->>>>>>> 74da0ab6
 
                     <!-- Shepherd Section -->
                     <ul class="list-unstyled components">
                         <p class="sideheader"><i class="fas fa-server"></i> Infrastructure</p>
 
-<<<<<<< HEAD
                     <!-- Menu Section -->
                     {% if user.is_authenticated %}
                         <li><a href="{% url 'shepherd:user_assets' %}">My Active Assets</a></li>
@@ -173,39 +108,6 @@
                     </li>
                     <li><a href="{% url 'shepherd:update' %}">Domain Update Controls</a></li>
                 </ul>
-=======
-                        <!-- Search Section -->
-                        <div class="search">
-                            <form action="{% url 'shepherd:domains' %}" method="GET">
-                                <span class="fa fa-search"></span>
-                                <input type="text" name="domain_search" placeholder="Search domains">
-                                <input type="submit" style="display: none" />
-                            </form>
-                        </div>
-
-                        <!-- Menu Section -->
-                        {% if user.is_authenticated %}
-                            <li><a href="{% url 'shepherd:user_assets' %}">My Active Assets</a></li>
-                        {% endif %}
-                        <li>
-                            <a href="#serverSubmenu" data-toggle="collapse" aria-expanded="false" class="dropdown-toggle">Servers</a>
-                            <ul class="collapse list-unstyled" id="serverSubmenu">
-                                <li><a href="{% url 'shepherd:servers' %}">Server Library</a></li>
-                                <li><a href="{% url 'shepherd:server_create' %}">Add New Server</a></li>
-                                <li><a href="{% url 'shepherd:server_import' %}">Upload Bulk Servers</a></li>
-                            </ul>
-                        </li>
-                        <li>
-                            <a href="#shepSubmenu" data-toggle="collapse" aria-expanded="false" class="dropdown-toggle">Domains</a>
-                            <ul class="collapse list-unstyled" id="shepSubmenu">
-                                <li><a href="{% url 'shepherd:domains' %}">Domain Library</a></li>
-                                <li><a href="{% url 'shepherd:domain_create' %}">Add New Domain</a></li>
-                                <li><a href="{% url 'shepherd:domain_import' %}">Upload Bulk Domains</a></li>
-                            </ul>
-                        </li>
-                        <li><a href="{% url 'shepherd:update' %}">Domain Update Controls</a></li>
-                    </ul>
->>>>>>> 74da0ab6
 
                     <!-- Admin Section -->
                     <ul class="list-unstyled components">
@@ -231,21 +133,12 @@
                         </li>
                     </ul>
 
-<<<<<<< HEAD
                 <!-- Sidebar Buttons -->
                 {% if user.is_authenticated %}
 
                 {% else %}
                     <a href="{% url 'account_login' %}" class="button">Login <i class="fas fa-sign-in-alt"></i></a>
                 {% endif %}
-=======
-                    <!-- Sidebar Buttons -->
-                    {% if user.is_authenticated %}
-                        <a href="{% url 'account_logout' %}" class="button">Logout <i class="fas fa-sign-out-alt"></i></a>
-                    {% else %}
-                        <a href="{% url 'account_login' %}" class="button">Login <i class="fas fa-sign-in-alt"></i></a>
-                    {% endif %}
->>>>>>> 74da0ab6
 
                     <a href="https://www.specterops.io"><img src="{% static 'images/domain.png' %}" alt="SpecterOps" style="width:55%"></a>
                 </nav>
@@ -292,7 +185,6 @@
             <!-- Page Content Holder -->
             <div id="content">
                 {% if user.is_authenticated %}
-<<<<<<< HEAD
                 <nav class="navbar navbar-expand-lg navbar-light bg-light">
                     <button type="button" id="sidebarCollapse" class="navbar-btn" title="Toggle sidebar menu">
                         <span></span>
@@ -342,57 +234,6 @@
                                     <p>{% block pagetitle %}{% endblock %}</p>
                                 {% endif %}
                             </ul>
-=======
-                    <nav class="navbar navbar-expand-lg navbar-light bg-light">
-                        <div class="container-fluid">
-                            <button type="button" id="sidebarCollapse" class="navbar-btn" title="Toggle sidebar menu">
-                                <span></span>
-                                <span></span>
-                                <span></span>
-                            </button>
-                            <button class="btn btn-dark d-inline-block d-lg-none ml-auto" type="button" data-toggle="collapse" data-target="#navbarSupportedContent" aria-controls="navbarSupportedContent" aria-expanded="false" aria-label="Toggle navigation">
-                                <i class="fas fa-align-justify"></i>
-                            </button>
-
-                            <div class="collapse navbar-collapse" id="navbarSupportedContent">
-                                <!-- Breadcrumb Links -->
-                                {% block breadcrumbs %}{% endblock %}
-
-                                <!-- Active Report Link -->
-                                <ul class="nav navbar-nav ml-auto">
-                                    {% if user.is_authenticated %}
-                                        <li class="nav-item">
-                                            <div class="dropdown">
-                                                {% if request.session.active_report.id and request.session.active_report.title %}
-                                                    <a class="nav-link" style="color: #21612e; background-color: #d4eed9; border-radius: 10px; width: 400px; white-space: nowrap; overflow: hidden; text-overflow: ellipsis;" href="{% url 'reporting:report_detail' request.session.active_report.id %}">Current Report: {{ request.session.active_report.title }}</a>
-                                                    <div class="dropdown-content dropdown-content-info">
-                                                        <p style="margin-bottom: 5px">This is your active report. Any findings you add will be added to this report.</p>
-                                                        <a style="text-align: center; font-size: 1.1em;" href="{% url 'reporting:reports' %}"><i style="color: indigo"class="fas fa-exchange-alt"></i> Switch Reports</a>
-                                                    </div>
-                                                {% else %}
-                                                    <a class="nav-link" style="color: #721c23; background-color: #f7d7d9; border-radius: 10px" href="{% url 'reporting:reports' %}">Current Report: Click Here to Select a Report</a>
-                                                    <div class="dropdown-content dropdown-content-info">
-                                                        <p style="margin-bottom: 5px">This is your active report. Any findings you add will be added to this report.</p>
-                                                        <a style="text-align: center; font-size: 1.1em;" href="{% url 'reporting:reports' %}"><i style="color: indigo"class="fas fa-exchange-alt"></i> Select a Report</a>
-                                                    </div>
-                                                {% endif %}
-                                            </div>
-                                        </li>
-                                        <li class="nav-item">
-                                            {% count_assignments request as assignment_count %}
-                                            {% if assignment_count > 0 %}
-                                                <a href="{% url 'home:dashboard' %}" class="notify-badge badge badge-warning">{{ assignment_count }}</a>
-                                            {% elif assignment_count > 5 %}
-                                                <a href="{% url 'home:dashboard' %}" class="notify-badge badge badge-danger">{{ assignment_count }}</a>
-                                            {% endif %}
-                                            <a class="nav-link" href="{% url 'home:profile' %}"><img style="width: 40px; height: 40px; border-radius: 50%; margin-top: -10px;" class="avatar" src="{{ user.userprofile.avatar_url }}" alt="Avatar"></a>
-                                        </li>
-                                    {% else %}
-                                        <p>{% block pagetitle %}{% endblock %}</p>
-                                    {% endif %}
-                                </ul>
-                            </div>
->>>>>>> 74da0ab6
                         </div>
                     </nav>
                 {% endif %}
