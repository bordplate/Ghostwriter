--- conflicted
+++ resolved
@@ -327,7 +327,6 @@
         return ctx
 
 
-<<<<<<< HEAD
 class ProjectListView(LoginRequiredMixin, generic.ListView):
     """View showing all projects. This view defaults to the client_list.html
     template.
@@ -358,8 +357,6 @@
             filter(complete=True).order_by('end_date')
 
 
-=======
->>>>>>> 74da0ab6
 class ProjectDetailView(LoginRequiredMixin, generic.DetailView):
     """View showing the details for the specified client. This view defaults to the
     project_detail.html template.
