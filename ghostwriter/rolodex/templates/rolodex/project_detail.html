--- conflicted
+++ resolved
@@ -71,7 +71,6 @@
 
     <div id="accordion" class="myaccordion">
         <!-- Operators Section -->
-<<<<<<< HEAD
         <div class="accordion" id="administrativeAccordion">
             <div class="card">
                 <div class="card-header" id="administrativeHeader">
@@ -82,132 +81,12 @@
                                 class="badge badge-secondary">{{ project.projectassignment_set.all.count }}</span>
                         </button>
                     </h2>
-=======
-        <div class="card">
-            <div class="card-header" id="operators" data-toggle="collapse" data-target="#collapseOperators">
-                <a class="accordion-toggle btn btn-link" data-toggle="collapse" data-target="#collapseOperators" aria-expanded="false" aria-controls="collapseOperators">
-                    <i class="fas fa-user-plus"></i> Operators <span class="badge badge-pill badge-light">{{ project.projectassignment_set.all.count }}</span>
-                </a>
-            </div>
-            <div id="collapseOperators" class="collapse" aria-labelledby="operators" data-parent="#accordion">
-                <div class="card-body">
-                    <p><a href="{% url 'rolodex:assign_operator' project.id %}"><i class="far fa-plus-square"></i> Assign an Operator</a></p>
-                        {% if project.projectassignment_set.all %}
-                            <table>
-                                <tr>
-                                    <th>Operator</th>
-                                    <th>Role</th>
-                                    <th>Start Date</th>
-                                    <th>End Date</th>
-                                    <th>Note</th>
-                                    <th style="text-align: center;">Options</th>
-                                </tr>
-                                {% for operator in project.projectassignment_set.all %}
-                                    <tr>
-                                        <td nowrap>{{ operator.operator.name }}</td>
-                                        <td nowrap>{{ operator.role }}</td>
-                                        {% if operator.start_date %}
-                                            <td nowrap>{{ operator.start_date }}</td>
-                                        {% else %}
-                                            <td></td>
-                                        {% endif %}
-                                        {% if operator.end_date %}
-                                            <td nowrap>{{ operator.end_date }}</td>
-                                        {% else %}
-                                            <td></td>
-                                        {% endif %}
-
-                                        <td style="text-align: justify">{{ operator.note|linebreaksbr }}</td>
-                                        <td>
-                                            <div class="dropdown">
-                                                <button class="dropbtn far fa-caret-square-down"></button>
-                                                <div id="myDropdown" class="dropdown-content" {% if forloop.last %} style="bottom: 100%;"{% endif %}>
-                                                    <a href="{% url 'rolodex:assignment_edit' operator.id %}"><i class="far fa-edit"></i> Edit Assignment</a>
-                                                    <a href="{% url 'rolodex:assignment_delete' operator.id %}"><i style="color: red;" class="far fa-minus-square"></i> Unassign</a>
-                                                </div>
-                                            </div>
-                                        </td>
-                                    </tr>
-                                {% endfor %}
-                            </table>
-                        {% else %}
-                            <p>No operators have been assigned to this project yet.</p>
-                        {% endif %}
-                    </div>
-                </div>
-            </div>
-
-        <!-- Objectives Section -->
-        <div class="card">
-            <div class="card-header" id="objectives" data-toggle="collapse" data-target="#collapseObjectives">
-                <a class="accordion-toggle btn btn-link" data-toggle="collapse" data-target="#collapseObjectives" aria-expanded="false" aria-controls="collapseObjectives">
-                    <i class="fas fa-crosshairs"></i> Objectives <span class="badge badge-pill badge-light">{{ project.projectobjective_set.all.count }}</span>
-                </a>
-            </div>
-            <div id="collapseObjectives" class="collapse" aria-labelledby="objectives" data-parent="#accordion">
-                <div class="card-body">
-                    <p><a href="{% url 'rolodex:project_objective_create' project.id %}"><i class="far fa-plus-square"></i> Add an Objective</a></p>
-                        {% if project.projectobjective_set.all %}
-                            <table>
-                                <tr>
-                                    <th>Status</th>
-                                    <th>Objective</th>
-                                    <th>Deadline</th>
-                                    <th style="text-align: center;">Options</th>
-                                </tr>
-                                {% for objective in project.projectobjective_set.all %}
-                                    <tr>
-                                        <td nowrap>
-                                            <span class="badge badge-pill badge-dark
-                                                {% if objective.status.objective_status == "Active" %}
-                                                    low-background
-                                                {% elif objective.status.objective_status == "On Hold" %}
-                                                    medium-background
-                                                {% elif objective.status.objective_status == "Complete" %}
-                                                    info-background
-                                                {% endif %}
-                                                ">
-                                                {{ objective.status }}
-                                            </span>
-                                        </td>
-                                        <td nowrap>{{ objective.objective }}</td>
-                                        <td nowrap>{{ objective.deadline }}</td>
-                                        <td>
-                                            <div class="dropdown">
-                                                <button class="dropbtn far fa-caret-square-down"></button>
-                                                <div id="myDropdown" class="dropdown-content" style="bottom: 100%;">
-                                                    <a href="{% url 'rolodex:set_objective_status' pk=objective.id status='active' %}"><i class="low fas fa-running"></i> Set Active</a>
-                                                    <a href="{% url 'rolodex:set_objective_status' pk=objective.id status='onhold' %}"><i class="medium far fa-pause-circle"></i> Set On Hold</a>
-                                                    <a href="{% url 'rolodex:set_objective_status' pk=objective.id status='complete' %}"><i class="info fas fa-check"></i> Set Complete</a>
-                                                    <a href="{% url 'rolodex:project_objective_update' objective.id %}"><i class="far fa-edit"></i> Edit Objective</a>
-                                                    <a href="{% url 'rolodex:project_objective_delete' objective.id %}"><i style="color: red;" class="far fa-minus-square"></i> Remove</a>
-                                                </div>
-                                            </div>
-                                        </td>
-                                    </tr>
-                                {% endfor %}
-                            </table>
-                        {% else %}
-                            <p>No objectives have been set for this project yet.</p>
-                        {% endif %}
-                    </div>
-                </div>
-            </div>
-
-            <!-- Infrastructure Section -->
-            <div class="card">
-                <div class="card-header" id="infra" data-toggle="collapse" data-target="#collapseInfra">
-                    <a class="accordion-toggle btn btn-link" data-toggle="collapse" data-target="#collapseInfra" aria-expanded="false" aria-controls="collapseInfra">
-                        <i class="fas fa-server"></i> Infrastructure Used
-                    </a>
->>>>>>> 74da0ab6
                 </div>
                 <div id="collapseInfra" class="collapse" aria-labelledby="infra" data-parent="#accordion">
                     <div class="card-body">
                         <!-- Domain Section -->
                         <h4 style="margin-bottom: 40px;">Domains</h4>
 
-<<<<<<< HEAD
                 <div id="operatorsContent" class="collapse" aria-labelledby="administrativeHeader"
                      data-parent="#administrativeAccordion">
                     <div class="card-body">
@@ -272,244 +151,10 @@
                             <i class="fas fa-server"></i> Infrastructure Used
                         </button>
                     </h2>
-=======
-                        <!-- Search Section -->
-                        <div class="search" style="width: 35%; margin-left: 32.5%;">
-                            <form action="{% url 'shepherd:domains' %}" method="GET">
-                                <span class="fa fa-search"></span>
-                                <input type="text" name="domain_search" placeholder="Search domains">
-                                <input type="submit" style="display: none;" />
-                            </form>
-                        </div>
-
-                        {% if project.history_set.all %}
-                            <table style="margin-top: 10px;">
-                                <tr>
-                                    <th>Domain Name</th>
-                                    <th>Purpose</th>
-                                    <th>Date Range</th>
-                                    <th>Note</th>
-                                    <th>Options</th>
-                                </tr>
-                                {% for domain in project.history_set.all %}
-                                    <tr>
-                                        <td><a class="clickable" href="{% url 'shepherd:domain_detail' domain.domain.id %}">{{ domain.domain.name }}</a></td>
-                                        <td>{{ domain.activity_type }}</td>
-                                        <td>{{ domain.start_date }} to {{ domain.end_date }}</td>
-                                        <td style="text-align: justify;">{{ domain.note|linebreaksbr }}</td>
-                                        <td>
-                                            <div class="dropdown">
-                                                <button class="dropbtn far fa-caret-square-down"></button>
-                                                <div id="myDropdown" class="dropdown-content" {% if forloop.last %} style="bottom: 100%;"{% endif %}>
-                                                    <a href="{% url 'shepherd:history_update' domain.id %}"><i class="far fa-edit"></i> Edit Checkout</a>
-                                                    <a href="{% url 'shepherd:history_delete' domain.id %}"><i style="color: red" class="far fa-trash-alt"></i> Delete Checkout</a>
-                                                </div>
-                                            </div>
-                                        </td>
-                                    </tr>
-                                {% endfor %}
-                            </table>
-                        {% else %}
-                            <p>There are no domains tied to this project yet.</p>
-                        {% endif %}
-
-                        <!-- Server Section -->
-                        <div class="dropdown">
-                            <h4 style="float: left; margin-right: 5px; margin-top: 50px;">
-                                Servers
-                                <button style="background-color: #f1f1f1; color: black;" class="dropbtn dropbtn-info far fa-question-circle"></button>
-                            </h4>
-                            <div class="dropdown-content dropdown-content-info">
-                                <p>Checked-out servers will appear here. Add transient servers (i.e. virtual private servers) here as they are spun up for the project so they can be easily tracked and associated with domains and activities.</p>
-                            </div>
-                        </div>
-                        <p><a href="{% url 'shepherd:vps_create' project.id %}"><i class="far fa-plus-square"></i> Add a Transient Server</a></p>
-                        {% if project.serverhistory_set.all or project.transientserver_set.all %}
-                            <table>
-                                <tr>
-                                    <th>
-                                        IP Address
-                                        <div class="dropdown-right">
-                                            <button class="dropbtn dropbtn-info far fa-question-circle"></button>
-                                            <div class="dropdown-content dropdown-content-info">
-                                                <p>Only <em>static servers</em> will be links.</p>
-                                            </div>
-                                        </div>
-                                    </th>
-                                    <th>Name</th>
-                                    <th>Purpose</th>
-                                    <th>Role</th>
-                                    <th>Provider</th>
-                                    <th>Note</th>
-                                    <th>Options</th>
-                                </tr>
-                                {% for server in project.serverhistory_set.all %}
-                                    <tr>
-                                        <td><a class="clickable" href="{% url 'shepherd:server_detail' server.server.id %}">{{ server.server.ip_address }}</a></td>
-                                        <td>{{ server.server.name }}</td>
-                                        <td>{{ server.activity_type }}</td>
-                                        <td>{{ server.server_role }}</td>
-                                        <td>{{ server.server.server_provider }}</td>
-                                        <td style="text-align: justify;">{{ server.note }}</td>
-                                        <td>
-                                            <div class="dropdown">
-                                                <button class="dropbtn far fa-caret-square-down"></button>
-                                                <div id="myDropdown" class="dropdown-content">
-                                                    <a href="{% url 'shepherd:server_history_update' server.id %}"><i class="far fa-edit"></i> Edit Checkout</a>
-                                                    <a href="{% url 'shepherd:server_history_delete' server.id %}"><i style="color: red;" class="far fa-trash-alt"></i> Delete Checkout</a>
-                                                </div>
-                                            </div>
-                                        </td>
-                                    </tr>
-                                {% endfor %}
-                                {% for server in project.transientserver_set.all %}
-                                    <tr>
-                                        <td>{{ server.ip_address }}</td>
-                                        <td>{{ server.name }}</td>
-                                        <td>{{ server.activity_type }}</td>
-                                        <td>{{ server.server_role }}</td>
-                                        <td>{{ server.server_provider }}</td>
-                                        <td style="text-align: justify;">{{ server.note|linebreaksbr }}</td>
-                                        <td>
-                                            <div class="dropdown">
-                                                <button class="dropbtn far fa-caret-square-down"></button>
-                                                <div id="myDropdown" class="dropdown-content" {% if forloop.last %} style="bottom: 100%;"{% endif %}>
-                                                    <a href="{% url 'shepherd:vps_update' server.id %}"><i class="far fa-edit"></i> Edit VPS</a>
-                                                    <a href="{% url 'shepherd:vps_delete' server.id %}"><i style="color: red;" class="far fa-trash-alt"></i> Delete VPS</a>
-                                                </div>
-                                            </div>
-                                        </td>
-                                    </tr>
-                                {% endfor %}
-                            </table>
-                        {% else %}
-                            <p>There are no servers tied to this project yet.</p>
-                        {% endif %}
-
-                        <!-- DNS Section -->
-                        <div class="dropdown">
-                            <h4 style="float: left; margin-right: 5px; margin-top: 40px;">
-                                Domains and Servers
-                                <button style="background-color: #f1f1f1; color: black;" class="dropbtn dropbtn-info far fa-question-circle"></button>
-                            </h4>
-                            <div class="dropdown-content dropdown-content-info">
-                                <p>Add an association to track which of this project's currently checked-out domains is being used with which project server.</p>
-                            </div>
-                        </div>
-
-                        <!-- Determine if at least one server and one domain -->
-                        {% if project.transientserver_set.all or project.serverhistory_set.all and project.history_set.all %}
-                            <p>
-                                <a href="{% url 'shepherd:link_create' project.id %}"><i class="far fa-plus-square"></i> Add a Domain + Server Association</a>
-                            </p>
-                            {% if project.domainserverconnection_set.all %}
-                                <table>
-                                    <tr>
-                                        <th>Domain</th>
-                                        <th>Server IP</th>
-                                        <th>Server name</ht>
-                                        <th>CDN Endpoint</th>
-                                        <th>Options</th>
-                                    </tr>
-                                    {% for connection in project.domainserverconnection_set.all %}
-                                        <tr>
-                                            <td>{{ connection.subdomain }}.{{ connection.domain.domain.name }}</td>
-                                            {% if connection.static_server %}
-                                                <td>{{ connection.static_server.server.ip_address }}</td>
-                                                <td>{{ connection.static_server.server.name }}</td>
-                                            {% else %}
-                                                <td>{{ connection.transient_server.ip_address }}</td>
-                                                <td>{{ connection.transient_server.name }}</td>
-                                            {% endif %}
-                                            {% if connection.endpoint %}
-                                                <td>{{ connection.endpoint }}</td>
-                                            {% else %}
-                                                <td>No Endpoint</td>
-                                            {% endif %}
-                                            <td>
-                                                <div class="dropdown">
-                                                    <button class="dropbtn far fa-caret-square-down"></button>
-                                                    <div id="myDropdown" class="dropdown-content" {% if forloop.last %} style="bottom: 100%;"{% endif %}>
-                                                        <a href="{% url 'shepherd:link_update' connection.id %}"><i class="far fa-edit"></i> Edit Link</a>
-                                                        <a href="{% url 'shepherd:link_delete' connection.id %}"><i style="color: red;" class="far fa-trash-alt"></i> Delete Link</a>
-                                                    </div>
-                                                </div>
-                                            </td>
-                                        </tr>
-                                    {% endfor %}
-                                </table>
-                            {% endif %}
-                        {% else %}
-                            <p>Check-out/add at least one domain and one server to create an association.</p>
-                        {% endif %}
                 </div>
             </div>
         </div>
 
-        <!-- Findings Section -->
-        <div class="card">
-            <div class="card-header" id="findings" data-toggle="collapse" data-target="#collapseFindings">
-                <a class="accordion-toggle btn btn-link" data-toggle="collapse" data-target="#collapseFindings" aria-expanded="false" aria-controls="collapseFindings">
-                    <i class="fab fa-searchengin"></i> Findings <span class="badge badge-pill badge-light">{{ project.count_findings }}</span>
-                </a>
-            </div>
-            <div id="collapseFindings" class="collapse" aria-labelledby="findings" data-parent="#accordion">
-                <div class="card-body">
-                    {% if project.report_set.all %}
-                        {% for report in project.report_set.all %}
-                            {% if report.reportfindinglink_set.all %}
-                                <h4 style="margin-top: 40px; margin-bottom: 40px;">{{ report.title }}</h4>
-                                <table>
-                                    <tr>
-                                        <th>Severity</th>
-                                        <th>Finding</th>
-                                        <th>Owner</th>
-                                        <th>Status</th>
-                                    </tr>
-                                    {% for finding in report.reportfindinglink_set.all %}
-                                        <tr>
-                                            {% if finding.severity.severity == "Critical" %}
-                                                <td class="critical">{{ finding.severity }}</td>
-                                            {% elif finding.severity.severity == "High" %}
-                                                <td class="high">{{ finding.severity }}</td>
-                                            {% elif finding.severity.severity == "Medium" %}
-                                                <td class="medium">{{ finding.severity }}</td>
-                                            {% elif finding.severity.severity == "Low" %}
-                                                <td class="low">{{ finding.severity }}</td>
-                                            {% else %}
-                                                <td class="info">{{ finding.severity }}</td>
-                                            {% endif %}
-                                            <td class="clickable"><a href="{% url 'reporting:local_edit' finding.id %}">{{ finding.title }}</a></td>
-                                            {% if finding.assigned_to == request.user %}
-                                                {% if finding.complete %}
-                                                    <td class="low">You</td>
-                                                {% else %}
-                                                    <td class="high">You</td>
-                                                {% endif %}
-                                            {% else %}
-                                                <td class="neutral">{{ finding.assigned_to }}</td>
-                                            {% endif %}
-                                            {% if finding.complete %}
-                                                <td class="low">Ready for Review</td>
-                                            {% else %}
-                                                <td class="high">Needs Editing</td>
-                                            {% endif %}
-                                        </tr>
-                                    {% endfor %}
-                                </table>
-                            {% else %}
-                                <p>No findings have been added to this project's reports yet.</p>
-                            {% endif %}
-                        {% endfor %}
-                    {% else %}
-                        <p>No reports have been created for this project yet.</p>
-                    {% endif %}
->>>>>>> 74da0ab6
-                </div>
-            </div>
-        </div>
-
-<<<<<<< HEAD
                 <div id="infrastructureUsedContent" class="collapse" aria-labelledby="infrastructureUsedHeader"
                      data-parent="#administrativeAccordion">
                     <div class="card-body">
@@ -553,55 +198,6 @@
                                                             style="color: red" class="far fa-trash-alt"></i> Delete
                                                         Checkout</a>
                                                 </div>
-=======
-        <!-- Reports Section -->
-        <div class="card">
-            <div class="card-header" id="reports" data-toggle="collapse" data-target="#collapseReports">
-                <a class="accordion-toggle btn btn-link" data-toggle="collapse" data-target="#collapseReports" aria-expanded="false" aria-controls="collapseReports">
-                    <i class="fas fa-book"></i> Reports <span class="badge badge-pill badge-light">{{ project.report_set.all.count }}</span>
-                </a>
-            </div>
-            <div id="collapseReports" class="collapse" aria-labelledby="reports" data-parent="#accordion">
-                <div class="card-body">
-                    {% if project.complete %}
-                        <p>The project is marked as complete so no additional reports may be created.</p>
-                    {% else %}
-                        <p><a href="{% url 'reporting:report_create' project.id %}"><i class="far fa-plus-square"></i> Add a Report</a></p>
-                    {% endif %}
-                    {% if project.report_set.all %}
-                        <table>
-                            <tr>
-                                <th>Creation</th>
-                                <th>Title</th>
-                                <th>Last Update</th>
-                                <th>Status</th>
-                                <th>Created by</th>
-                                <th style="text-align: center;">Options</th>
-                            </tr>
-                            {% for report in project.report_set.all %}
-                                <tr>
-                                    <td>{{ report.creation }}</td>
-                                    <td><a class="clickable" href="{{ report.get_absolute_url }}">{{ report.title }}</a></td>
-                                    <td>{{ report.last_update }}</td>
-                                    {% if report.complete %}
-                                        {% if report.delivered %}
-                                            <td>Delivered</td>
-                                        {% else %}
-                                            <td>Complete, Awaiting Delivery</td>
-                                        {% endif %}
-                                    {% else %}
-                                        <td>In Progress</td>
-                                    {% endif %}
-                                    <td>{{ report.created_by }}</td>
-                                    <td>
-                                        <div class="dropdown">
-                                            <button class="dropbtn far fa-caret-square-down"></button>
-                                            <div id="myDropdown" class="dropdown-content" style="bottom: 100%;">
-                                                <a href="{% url 'reporting:activate_report' report.id %}"><i class="far fa-edit"></i> Edit</a>
-                                                <a href="{% url 'reporting:report_clone' report.id %}"><i class="far fa-clone"></i> Clone</a>
-                                                <a href="{% url 'reporting:archive' report.id %}"><i style="color: darkorange;" class="far fa-file-archive"></i> Archive</a>
-                                                <a href="{% url 'reporting:report_delete' report.id %}"><i style="color: red;" class="far fa-trash-alt"></i> Delete</a>
->>>>>>> 74da0ab6
                                             </div>
                                         </td>
                                     </tr>
@@ -807,21 +403,13 @@
                                     <p>No findings have been added to this project's reports yet.</p>
                                 {% endif %}
                             {% endfor %}
-<<<<<<< HEAD
                         {% else %}
                             <p>No reports have been created for this project yet.</p>
                         {% endif %}
                     </div>
-=======
-                        </table>
-                    {% else %}
-                        <p>No reports have been created for this project yet.</p>
-                    {% endif %}
->>>>>>> 74da0ab6
-                </div>
-            </div>
-
-<<<<<<< HEAD
+                </div>
+            </div>
+
             <!-- Reports Section -->
             <div class="card">
                 <div class="card-header" id="reportsHeader">
@@ -938,41 +526,6 @@
                             <p>No notes for this project.</p>
                         {% endif %}
                     </div>
-=======
-        <!-- Additional Information Section -->
-        <div class="card">
-            <div class="card-header" id="notes" data-toggle="collapse" data-target="#collapseNotes">
-                <a class="accordion-toggle btn btn-link" data-toggle="collapse" data-target="#collapseNotes" aria-expanded="false" aria-controls="collapseNotes">
-                    <i class="fas fa-comments"></i> Notes <span class="badge badge-pill badge-light">{{ project.projectnote_set.all.count }}</span>
-                </a>
-            </div>
-            <div id="collapseNotes" class="collapse" aria-labelledby="notes" data-parent="#accordion">
-                <div class="card-body">
-                    <p>
-                        <a href="{% url 'rolodex:project_note_add' project.id %}"><i class="far fa-plus-square"></i> Add a Note</a>
-                    </p>
-                    {% if project.projectnote_set.all %}
-                        {% for note in project.projectnote_set.all reversed %}
-                            <p>{{ note.timestamp }}</p>
-                            <div class="container {% if forloop.counter|divisibleby:2 %}darker{% endif %}" style="margin-bottom: 10px;">
-                                <img class="avatar_note right" src="{{ note.operator.userprofile.avatar_url }}" alt="Avatar">
-                                {% if request.user == note.operator or request.user.is_staff %}
-                                    <div class="dropdown right">
-                                        <button class="dropbtn far fa-caret-square-down"></button>
-                                        <div id="myDropdown" class="dropdown-content">
-                                            <a href="{% url 'rolodex:project_note_edit' note.id %}"><i class="far fa-edit"></i> Edit</a>
-                                            <a href="{% url 'rolodex:project_note_delete' note.id %}"><i style="color: red;" class="far fa-trash-alt"></i> Delete</a>
-                                        </div>
-                                    </div>
-                                {% endif %}
-                                <p>{{ note.note|linebreaksbr }}</p>
-                                <span class="time-right" style="font-size: 14px;">{{ note.operator.username }}</span>
-                            </div>
-                        {% endfor %}
-                    {% else %}
-                        <p>No notes for this project.</p>
-                    {% endif %}
->>>>>>> 74da0ab6
                 </div>
             </div>
         </div>
