--- conflicted
+++ resolved
@@ -13,7 +13,6 @@
 {% endblock %}
 
 {% block content %}
-<<<<<<< HEAD
     <div class="contextual-row">
         <div class="contextual-row-left">
             <a href="{% url 'rolodex:client_create' %}" class="btn btn-primary btn-sm">Add New Client</a>
@@ -33,22 +32,6 @@
         </div>
     </div>
     {% if client_list %}
-=======
-    <!-- Filter Section -->
-    <div class="m-auto">
-        <form class="filterform" method="get">
-            <div class="form-group">
-                {{ filter.form.name|as_crispy_field }}
-            </div>
-            <button type="submit" class="btn btn-primary">Filter</button>
-            <a href="{% url 'rolodex:clients' %}" class="btn btn-secondary">Reset</a>
-        </form>
-    </div>
-
-    {% if filter.qs|length == 0 %} 
-        <p>There are no active clients yet or your search returned no results.</p>
-    {% else %}
->>>>>>> 74da0ab6
         <table id="clientTable" class="tablesorter">
             <thead>
                 <tr>
@@ -59,14 +42,9 @@
             </thead>
             {% for client in filter.qs %}
                 <tr>
-<<<<<<< HEAD
                     <td class="clickable"><a href="{{ client.get_absolute_url }}">{{ client.name }}</a></td>
                     <td>{{ client.short_name }}</td>
                     <td>{{ client.codename }}</td>
-=======
-                    <td nowrap class="clickable"><a href="{{ client.get_absolute_url }}">{{ client.name }}</i></a></td>
-                    <td nowrap>{{ client.codename }}</td>
->>>>>>> 74da0ab6
                     <td>{{ client.note }}</td>
                 </tr>
             {% endfor %}
